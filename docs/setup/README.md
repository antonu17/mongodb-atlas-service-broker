# ATLAS Service Broker
Setting up the service broker by using a local Kubernetes cluster through Minikube. This guide is meant for demo purposes, and the docs team.

## Getting Started
These instructions are split in two parts. One for installing all the necessary tools and the other for running it. After following all the steps, the project is up and running on your local machine for development and testing purposes. 

### Installing the tools

##### Install Homebrew on local machine
1. Open up a terminal, copy the following command: `/usr/bin/ruby -e "$(curl -fsSL https://raw.githubusercontent.com/Homebrew/install/master/install)"` 
press enter, wait for a moment until the installation is completed. You now have installed homebrew successfully.

##### Install Minikube and Kubernetes with Homebrew
Install the kubectl command line tool by following these instructions:
<<<<<<< HEAD
1. Run the installation command `brew install kubernetes-cli`
2. The easiest way to install MiniKube is executing the following command `brew cask install minikube`. For the Hypervisor we recommend installing [Virtualbox](https://www.virtualbox.org/wiki/Downloads)
3. Verify that Minikube was installed by running`minikube start` from the command line.
=======
1. [Install kubectl](https://kubernetes.io/docs/tasks/tools/install-kubectl/#install-kubectl-on-macos) 
2. [Install Minikube](https://kubernetes.io/docs/tasks/tools/install-minikube/). For the hypervisor we recommend installing [Virtualbox](https://www.virtualbox.org/wiki/Downloads).
3. Verify that Minikube was installed by running `minikube start` from the command line.
>>>>>>> b340dcdb

##### Install Helm with Homebrew
1. `brew install kubernetes-helm`
3. Verify in the terminal that Helm was installed by running `helm help` and
make sure Kubernetes is running by doing `minikube start`and then run the command `helm init`.

##### Install the Kubernetes Service Catalog 
Kubernetes doesn’t include support for service brokers by default. For this we need to install an extension called the Service Catalog.

1. Clone the `https://github.com/10gen/atlas-service-broker`.
2. Run the script at `scripts/install-service-catalog.sh` to install the service catalog. If you get an error message stating _"could not find a ready tiller pod"_ wait a few minutes and try again.

##### Install Docker
1. Download Docker for Mac from [here](https://download.docker.com/mac/stable/Docker.dmg)
2. Start Docker for Mac, on the top right corner you should see the docker symbol signifying that it is running.


### Setting up the Service Broker

##### Setting up Atlas
The service broker needs a set of API keys to be able to communicate with Atlas. We recommend using cloud-qa.mongodb.com for testing.

1. Sign in to cloud-qa.mongodb.com. You should be redirected to the general dashboard page. On your left side you should see a sidebar with many options to choose from. Click on the button directly underneath Context, go to your organization and click on it. Now click on Access Management (or access) -> API Keys and create a new API key with full permissions, by clicking on Manage which is found on the right side. Make note of the public and private key after creation.
2. Create a new project by clicking on Projects, which is found on the left sidebar. Create a new project and take note of the project/group ID. The project ID can be found in Settings.

##### Install the Service Broker
<<<<<<< HEAD
1. Execute the following command `kubectl create namespace atlas`. This will now create a namespace with the name `atlas`.
2. Run the following command and replace GROUPID with your project ID from the previous step. Also replace PUBLICKEY and PRIVATEKEY with the API public and private key:
`kubectl create secret generic atlas-api --from-literal=group-id="GROUPID" --from-literal=public-key="PUBLICKEY" --from-literal=private-key="PRIVATEKEY" --from-literal=base-url="https://cloud-qa.mongodb.com/api/atlas/v1.0" -n atlas`
3. Run `scripts/kubernetes-deploy.sh atlas`
=======
1. Run the following command and replace GROUPID with your project ID from the previous step. Also replace PUBLICKEY and PRIVATEKEY with the API public and private key:
`kubectl create secret generic atlas-api --from-literal=group-id="GROUPID" --from-literal=public-key="PUBLICKEY" --from-literal=private-key="PRIVATEKEY" --from-literal=base-url="https://cloud-qa.mongodb.com/api/atlas/v1.0" --namespace atlas`
2. Run `scripts/kubernetes-deploy.sh atlas`
>>>>>>> b340dcdb

##### Deploying a cluster
Now the setup should be all done and Kubernetes ready to provision clusters.
1. A new cluster can be deployed by running `kubectl create -filename scripts/kubernetes/instance.yaml -n atlas`.
2. The progress can be checked inside of cloud-qa, where your cluster should be present and is being provisioned.
3. Once the cluster has been provisioned a binding can be created using `kubectl create -f scripts/kubernetes/binding.yaml -n atlas`, and afterwards the user should be present under the Database Access menu.
4. The provisioned cluster and binding can be removed again using `kubectl delete serviceinstance atlas-cluster-instance`.

More on Kubernetes commands can be found [here](https://kubernetes.io/docs/reference/generated/kubectl/kubectl-commands).<|MERGE_RESOLUTION|>--- conflicted
+++ resolved
@@ -12,16 +12,9 @@
 
 ##### Install Minikube and Kubernetes with Homebrew
 Install the kubectl command line tool by following these instructions:
-<<<<<<< HEAD
 1. Run the installation command `brew install kubernetes-cli`
 2. The easiest way to install MiniKube is executing the following command `brew cask install minikube`. For the Hypervisor we recommend installing [Virtualbox](https://www.virtualbox.org/wiki/Downloads)
 3. Verify that Minikube was installed by running`minikube start` from the command line.
-=======
-1. [Install kubectl](https://kubernetes.io/docs/tasks/tools/install-kubectl/#install-kubectl-on-macos) 
-2. [Install Minikube](https://kubernetes.io/docs/tasks/tools/install-minikube/). For the hypervisor we recommend installing [Virtualbox](https://www.virtualbox.org/wiki/Downloads).
-3. Verify that Minikube was installed by running `minikube start` from the command line.
->>>>>>> b340dcdb
-
 ##### Install Helm with Homebrew
 1. `brew install kubernetes-helm`
 3. Verify in the terminal that Helm was installed by running `helm help` and
@@ -47,19 +40,13 @@
 2. Create a new project by clicking on Projects, which is found on the left sidebar. Create a new project and take note of the project/group ID. The project ID can be found in Settings.
 
 ##### Install the Service Broker
-<<<<<<< HEAD
 1. Execute the following command `kubectl create namespace atlas`. This will now create a namespace with the name `atlas`.
-2. Run the following command and replace GROUPID with your project ID from the previous step. Also replace PUBLICKEY and PRIVATEKEY with the API public and private key:
+2. Run the following command and replace GROUPID w ith your project ID from the previous step. Also replace PUBLICKEY and PRIVATEKEY with the API public and private key:
 `kubectl create secret generic atlas-api --from-literal=group-id="GROUPID" --from-literal=public-key="PUBLICKEY" --from-literal=private-key="PRIVATEKEY" --from-literal=base-url="https://cloud-qa.mongodb.com/api/atlas/v1.0" -n atlas`
 3. Run `scripts/kubernetes-deploy.sh atlas`
-=======
-1. Run the following command and replace GROUPID with your project ID from the previous step. Also replace PUBLICKEY and PRIVATEKEY with the API public and private key:
-`kubectl create secret generic atlas-api --from-literal=group-id="GROUPID" --from-literal=public-key="PUBLICKEY" --from-literal=private-key="PRIVATEKEY" --from-literal=base-url="https://cloud-qa.mongodb.com/api/atlas/v1.0" --namespace atlas`
-2. Run `scripts/kubernetes-deploy.sh atlas`
->>>>>>> b340dcdb
 
 ##### Deploying a cluster
-Now the setup should be all done and Kubernetes ready to provision clusters.
+Now the setup should be all done and Kubernetes is ready to provision clusters.
 1. A new cluster can be deployed by running `kubectl create -filename scripts/kubernetes/instance.yaml -n atlas`.
 2. The progress can be checked inside of cloud-qa, where your cluster should be present and is being provisioned.
 3. Once the cluster has been provisioned a binding can be created using `kubectl create -f scripts/kubernetes/binding.yaml -n atlas`, and afterwards the user should be present under the Database Access menu.
